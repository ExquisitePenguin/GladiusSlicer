--- conflicted
+++ resolved
@@ -9,16 +9,13 @@
 - `max_temp` setting so printers can specifiy their max hotend temperature
 - Added a profile for the Bambu Lab x1c
 - Added a profile for Bambu Lab PLA
-<<<<<<< HEAD
+- Added a json schema
 - Json can be passed into the command line using the -S command
 - Other Settings files in settings files are now in reference to that files path
 - Add simple-input command
 - Add command to output settings
 - Settings now are outputed to gcode
  
-=======
-- Added a json schema
->>>>>>> f5a92f42
 
 ### Fixes
 
