--- conflicted
+++ resolved
@@ -4,15 +4,12 @@
 ### New Features
 - Sub settings ( Acceleration.Bridge) can be set independently now
 - Add in support for Math expresions in the Gcode file
-<<<<<<< HEAD
-- Json can be passed into the command line using the -S command
-=======
 - Added a profile for the Voron0.1
 - Add support for aux fans
 - `max_temp` setting so printers can specifiy their max hotend temperature
 - Added a profile for the Bambu Lab x1c
 - Added a profile for Bambu Lab PLA
->>>>>>> c1fa546a
+- Json can be passed into the command line using the -S command
 
 ### Fixes
 
