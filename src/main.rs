#![deny(clippy::unwrap_used)]
#![warn(clippy::all, clippy::perf, clippy::missing_const_for_fn)]

use clap::Parser;
use gladius_shared::loader::{Loader, STLLoader, ThreeMFLoader};
use gladius_shared::types::*;
use input::load_settings;
use utils::{DisplayType, StateContext};

use crate::plotter::convert_objects_into_moves;
use crate::tower::{create_towers, TriangleTower, TriangleTowerIterator};
use geo::{
    coordinate_position, Closest, ClosestPoint, Contains, Coord, CoordinatePosition, GeoFloat,
    Line, MultiPolygon, Point,
};
use gladius_shared::settings::{PartialSettingsFile, Settings, SettingsValidationResult};
use std::fs::File;

use std::ffi::OsStr;
use std::path::Path;

use crate::bounds_checking::{check_model_bounds, check_moves_bounds};
use crate::calculation::calculate_values;
use crate::command_pass::{CommandPass, OptimizePass, SlowDownLayerPass};
use crate::converter::convert;
use crate::plotter::polygon_operations::PolygonOperations;
use crate::slice_pass::*;
use crate::slicing::slice;
use crate::utils::{
    send_error_message, send_warning_message, show_error_message, show_warning_message,
    state_update,
};
use gladius_shared::error::SlicerErrors;
use gladius_shared::messages::Message;
use itertools::Itertools;
use log::{debug, info, LevelFilter};
use ordered_float::OrderedFloat;
use rayon::prelude::*;
use simple_logger::SimpleLogger;
use std::collections::HashMap;
use std::io::BufWriter;

mod bounds_checking;
mod calculation;
mod command_pass;
mod converter;
mod input;
mod optimizer;
mod plotter;
mod slice_pass;
mod slicing;
mod test;
mod tower;
mod utils;

#[derive(Parser)]
#[command(author, version, about, long_about = None)]
#[clap(group(
    clap::ArgGroup::new("settings-group")
        .required(true)
        .args(&["settings_file_path", "settings_json"]),
))]
struct Args {
    #[arg(
        required = true,
        help = "The input files and there translations.\nBy default it takes a list of json strings that represents how the models should be loaded and translated.\nSee simple_input for an alterantive command. "
    )]
    input: Vec<String>,

    #[arg(short = 'o', help = "Sets the output dir")]
    output: Option<String>,

    #[arg(short = 'v', action = clap::ArgAction::Count, conflicts_with = "message", help = "Sets the level of verbosity")]
    verbose: u8,

    #[arg(short = 's', help = "Sets the settings file to use")]
    settings_file_path: Option<String>,
    #[arg(short = 'S', help = "The contents of a json settings file.")]
    settings_json: Option<String>,
    #[arg(short = 'm', help = "Use the Message System (useful for interprocess communication)")]
    message: bool,

    #[arg(
        long = "print_settings",
        help = "Print the final combined settings out to Stdout and Terminate. Verbose level 4 will print but continue."
    )]
    print_settings: bool,
    #[arg(
        long = "simple_input",
        help = "The input should only be a list of files that will be auto translated to the center of the build plate."
    )]
    simple_input: bool,
    #[arg(
        short = 'j',
        help = "Sets the number of threads to use in the thread pool (defaults to number of CPUs)"
    )]
    thread_count: Option<usize>,
}

fn main() {
    #[cfg(feature = "json_schema_gen")]
    // export json schema for settings
    Settings::gen_schema(Path::new("settings/")).expect("The programme should exit if this fails");

    // The YAML file is found relative to the current file, similar to how modules are found
    let args: Args = Args::parse();

    // set number of cores for rayon
    if let Some(number_of_threads) = args.thread_count {
        rayon::ThreadPoolBuilder::new()
            .num_threads(number_of_threads)
            .build_global()
            .expect("Only call to build global");
    }

    let mut state_context = StateContext::new(if args.message {
        DisplayType::Message
    } else {
        DisplayType::StdOut
    });

    if !args.message {
        // Vary the output based on how many times the user used the "verbose" flag
        // (i.e. 'myprog -v -v -v' or 'myprog -vvv' vs 'myprog -v'

        SimpleLogger::new()
            .with_level(match args.verbose {
                0 => LevelFilter::Error,
                1 => LevelFilter::Warn,
                2 => LevelFilter::Info,
                3 => LevelFilter::Debug,
                _ => LevelFilter::Trace,
            })
            .init()
            .expect("Only Logger Setup");
    }

    state_update("Loading Inputs", &mut state_context);

    let settings_json = args.settings_json.unwrap_or_else(|| {
        handle_err_or_return(
            input::load_settings_json(
                args.settings_file_path
                    .as_deref()
                    .expect("CLAP should handle requring a settings option to be Some"),
            ),
            &state_context,
        )
    });

    let settings = handle_err_or_return(
        load_settings(args.settings_file_path.as_deref(), &settings_json),
        &state_context,
    );

    let models = handle_err_or_return(
        crate::input::load_models(Some(args.input), &settings, args.simple_input),
        &state_context,
    );
    if args.print_settings {
        for line in gladius_shared::settings::SettingsPrint::to_strings(&settings) {
            println!("{}", line);
        }
        std::process::exit(0);
    } else if log::log_enabled!(log::Level::Trace) {
        for line in gladius_shared::settings::SettingsPrint::to_strings(&settings) {
            log::trace!("{}", line);
        }
    }

    handle_err_or_return(check_model_bounds(&models, &settings), &state_context);

    handle_setting_validation(settings.validate_settings(), &state_context);

    state_update("Creating Towers", &mut state_context);

    let towers: Vec<TriangleTower> = handle_err_or_return(create_towers(&models), &state_context);

    state_update("Slicing", &mut state_context);

    let objects = handle_err_or_return(slice(towers, &settings), &state_context);

    state_update("Generating Moves", &mut state_context);

    let mut moves = handle_err_or_return(
        generate_moves(objects, &settings, &mut state_context),
        &state_context,
    );

    handle_err_or_return(check_moves_bounds(&moves, &settings), &state_context);

    state_update("Optimizing", &mut state_context);
    debug!("Optimizing {} Moves", moves.len());

    OptimizePass::pass(&mut moves, &settings);
    state_update("Slowing Layer Down", &mut state_context);

    SlowDownLayerPass::pass(&mut moves, &settings);

    if let DisplayType::Message = state_context.display_type {
        let message = Message::Commands(moves.clone());
        bincode::serialize_into(BufWriter::new(std::io::stdout()), &message)
            .expect("Write Limit should not be hit");
    }
    state_update("Calculate Values", &mut state_context);

<<<<<<< HEAD
    let cv = calculate_values(&moves, &settings);

    match state_context.display_type {
        DisplayType::Message => {
            let message = Message::CalculatedValues(cv);
            bincode::serialize_into(BufWriter::new(std::io::stdout()), &message)
                .expect("Write Limit should not be hit");
        }
        DisplayType::StdOut => {
            let (hour, min, sec, _) = cv.get_hours_minutes_seconds_fract_time();

            info!(
                "Total Time: {} hours {} minutes {:.3} seconds",
                hour, min, sec
            );
            info!(
                "Total Filament Volume: {:.3} cm^3",
                cv.plastic_volume / 1000.0
            );
            info!("Total Filament Mass: {:.3} grams", cv.plastic_weight);
            info!(
                "Total Filament Length: {:.3} meters",
                cv.plastic_length / 1000.0
            );
            info!(
                "Total Filament Cost: ${:.2}",
                (((cv.plastic_volume / 1000.0) * settings.filament.density) / 1000.0)
                    * settings.filament.cost
            );
        }
    }
=======
    // Display info about the print
    print_info_message(send_messages, &moves, &settings);
>>>>>>> 89b0bddc

    state_update("Outputting G-code", &mut state_context);

    // Output the GCode
    if let Some(file_path) = &args.output {
        // Output to file
        debug!("Converting {} Moves", moves.len());
        handle_err_or_return(
            convert(
                &moves,
                &settings,
                &mut handle_err_or_return(
                    File::create(file_path).map_err(|_| SlicerErrors::FileCreateError {
                        filepath: file_path.to_string(),
                    }),
                    &state_context,
                ),
            ),
            &state_context,
        );
    } else {
        match state_context.display_type {
            DisplayType::Message => {
                // Output as message
                let mut gcode: Vec<u8> = Vec::new();
                handle_err_or_return(convert(&moves, &settings, &mut gcode), &state_context);
                let message = Message::GCode(
                    String::from_utf8(gcode)
                        .expect("All write occur from write macro so should be utf8"),
                );
                bincode::serialize_into(BufWriter::new(std::io::stdout()), &message)
                    .expect("Write Limit should not be hit");
            }
            DisplayType::StdOut => {
                // Output to stdout
                let stdout = std::io::stdout();
                let mut stdio_lock = stdout.lock();
                debug!("Converting {} Moves", moves.len());
                handle_err_or_return(convert(&moves, &settings, &mut stdio_lock), &state_context);
            }
        }
    };

    if let DisplayType::StdOut = state_context.display_type {
        info!(
            "Total slice time {} msec",
            state_context.get_total_elapsed_time().as_millis()
        );
    }
}

/// Display info about the print; time and filament info
fn print_info_message(send_messages: bool, moves: &[Command], settings: &Settings) {
    let cv = calculate_values(moves, settings);

    if send_messages {
        let message = Message::CalculatedValues(cv);
        bincode::serialize_into(BufWriter::new(std::io::stdout()), &message)
            .expect("Write Limit should not be hit");
    } else {
        let (hour, min, sec, _) = cv.get_hours_minutes_seconds_fract_time();

        info!(
            "Total Time: {} hours {} minutes {:.3} seconds",
            hour, min, sec
        );
        info!(
            "Total Filament Volume: {:.3} cm^3",
            cv.plastic_volume / 1000.0
        );
        info!("Total Filament Mass: {:.3} grams", cv.plastic_weight);
        info!(
            "Total Filament Length: {:.3} meters",
            cv.plastic_length / 1000.0
        );
        info!(
            "Total Filament Cost: ${:.2}",
            (((cv.plastic_volume / 1000.0) * settings.filament.density) / 1000.0)
                * settings.filament.cost
        );
    }
}

fn generate_moves(
    mut objects: Vec<Object>,
    settings: &Settings,
    state_context: &mut StateContext,
) -> Result<Vec<Command>, SlicerErrors> {
    // Creates Support Towers
    SupportTowerPass::pass(&mut objects, settings, state_context);

    // Adds a skirt
    SkirtPass::pass(&mut objects, settings, state_context);

    // Adds a brim
    BrimPass::pass(&mut objects, settings, state_context);

    let v: Result<Vec<()>, SlicerErrors> = objects
        .iter_mut()
        .map(|object| {
            let slices = &mut object.layers;

            // Shrink layer
            ShrinkPass::pass(slices, settings, state_context)?;

            // Handle Perimeters
            PerimeterPass::pass(slices, settings, state_context)?;

            // Handle Bridging
            BridgingPass::pass(slices, settings, state_context)?;

            // Handle Top Layer
            TopLayerPass::pass(slices, settings, state_context)?;

            // Handle Top And Bottom Layers
            TopAndBottomLayersPass::pass(slices, settings, state_context)?;

            // Handle Support
            SupportPass::pass(slices, settings, state_context)?;

            // Lightning Infill
            LightningFillPass::pass(slices, settings, state_context)?;

            // Fill Remaining areas
            FillAreaPass::pass(slices, settings, state_context)?;

            // Order the move chains
            OrderPass::pass(slices, settings, state_context)
        })
        .collect();

    v?;

    Ok(convert_objects_into_moves(objects, settings))
}

fn handle_err_or_return<T>(res: Result<T, SlicerErrors>, state_context: &StateContext) -> T {
    match res {
        Ok(data) => data,
        Err(slicer_error) => {
<<<<<<< HEAD
            match state_context.display_type {
                DisplayType::Message => send_error_message(slicer_error),
                DisplayType::StdOut => show_error_message(slicer_error),
=======
            if send_message {
                send_error_message(slicer_error);
            } else {
                show_error_message(&slicer_error);
>>>>>>> 89b0bddc
            }
            std::process::exit(-1);
        }
    }
}

/// Sends an apropreate error/warning message for a `SettingsValidationResult`
fn handle_setting_validation(res: SettingsValidationResult, state_context: &StateContext) {
    match res {
        SettingsValidationResult::NoIssue => {}
<<<<<<< HEAD
        SettingsValidationResult::Warning(slicer_warning) => match state_context.display_type {
            DisplayType::Message => send_warning_message(slicer_warning),
            DisplayType::StdOut => show_warning_message(slicer_warning),
        },
        SettingsValidationResult::Error(slicer_error) => {
            match state_context.display_type {
                DisplayType::Message => send_error_message(slicer_error),
                DisplayType::StdOut => show_error_message(slicer_error),
=======
        SettingsValidationResult::Warning(slicer_warning) => {
            if send_message {
                send_warning_message(slicer_warning);
            } else {
                show_warning_message(&slicer_warning);
            }
        }
        SettingsValidationResult::Error(slicer_error) => {
            if send_message {
                send_error_message(slicer_error);
            } else {
                show_error_message(&slicer_error);
>>>>>>> 89b0bddc
            }
            std::process::exit(-1);
        }
    }
}<|MERGE_RESOLUTION|>--- conflicted
+++ resolved
@@ -204,42 +204,8 @@
     }
     state_update("Calculate Values", &mut state_context);
 
-<<<<<<< HEAD
-    let cv = calculate_values(&moves, &settings);
-
-    match state_context.display_type {
-        DisplayType::Message => {
-            let message = Message::CalculatedValues(cv);
-            bincode::serialize_into(BufWriter::new(std::io::stdout()), &message)
-                .expect("Write Limit should not be hit");
-        }
-        DisplayType::StdOut => {
-            let (hour, min, sec, _) = cv.get_hours_minutes_seconds_fract_time();
-
-            info!(
-                "Total Time: {} hours {} minutes {:.3} seconds",
-                hour, min, sec
-            );
-            info!(
-                "Total Filament Volume: {:.3} cm^3",
-                cv.plastic_volume / 1000.0
-            );
-            info!("Total Filament Mass: {:.3} grams", cv.plastic_weight);
-            info!(
-                "Total Filament Length: {:.3} meters",
-                cv.plastic_length / 1000.0
-            );
-            info!(
-                "Total Filament Cost: ${:.2}",
-                (((cv.plastic_volume / 1000.0) * settings.filament.density) / 1000.0)
-                    * settings.filament.cost
-            );
-        }
-    }
-=======
     // Display info about the print
     print_info_message(send_messages, &moves, &settings);
->>>>>>> 89b0bddc
 
     state_update("Outputting G-code", &mut state_context);
 
@@ -380,16 +346,9 @@
     match res {
         Ok(data) => data,
         Err(slicer_error) => {
-<<<<<<< HEAD
             match state_context.display_type {
                 DisplayType::Message => send_error_message(slicer_error),
                 DisplayType::StdOut => show_error_message(slicer_error),
-=======
-            if send_message {
-                send_error_message(slicer_error);
-            } else {
-                show_error_message(&slicer_error);
->>>>>>> 89b0bddc
             }
             std::process::exit(-1);
         }
@@ -400,7 +359,6 @@
 fn handle_setting_validation(res: SettingsValidationResult, state_context: &StateContext) {
     match res {
         SettingsValidationResult::NoIssue => {}
-<<<<<<< HEAD
         SettingsValidationResult::Warning(slicer_warning) => match state_context.display_type {
             DisplayType::Message => send_warning_message(slicer_warning),
             DisplayType::StdOut => show_warning_message(slicer_warning),
@@ -409,20 +367,6 @@
             match state_context.display_type {
                 DisplayType::Message => send_error_message(slicer_error),
                 DisplayType::StdOut => show_error_message(slicer_error),
-=======
-        SettingsValidationResult::Warning(slicer_warning) => {
-            if send_message {
-                send_warning_message(slicer_warning);
-            } else {
-                show_warning_message(&slicer_warning);
-            }
-        }
-        SettingsValidationResult::Error(slicer_error) => {
-            if send_message {
-                send_error_message(slicer_error);
-            } else {
-                show_error_message(&slicer_error);
->>>>>>> 89b0bddc
             }
             std::process::exit(-1);
         }
