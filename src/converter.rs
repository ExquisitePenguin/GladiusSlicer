use crate::{Command, Settings};
use evalexpr::*;
use gladius_shared::{error::SlicerErrors, types::RetractionType};
use std::{
    fmt::format,
    io::{BufWriter, Write},
};

pub fn convert(
    cmds: &[Command],
    settings: &Settings,
    write: &mut impl Write,
) -> Result<(), SlicerErrors> {
    let mut current_z = 0.0;
    let mut layer_count = 0;
    let mut current_object = None;
    let mut write_buf = BufWriter::new(write);

    let start = convert_instructions(
        &settings.starting_instructions,
        current_z,
        layer_count,
        None,
        current_object,
        settings,
    )?;

    writeln!(
        write_buf,
        "M201 X{:.1} Y{:.1} Z{:.1} E{:.1}; sets maximum accelerations, mm/sec^2",
        settings.max_acceleration_x,
        settings.max_acceleration_y,
        settings.max_acceleration_z,
        settings.max_acceleration_e
    )
    .map_err(|_| SlicerErrors::FileWriteError)?;
    writeln!(
        write_buf,
        "M203 X{:.1} Y{:.1} Z{:.1} E{:.1}; ; sets maximum feedrates, mm/sec",
        settings.maximum_feedrate_x,
        settings.maximum_feedrate_y,
        settings.maximum_feedrate_z,
        settings.maximum_feedrate_e
    )
    .map_err(|_| SlicerErrors::FileWriteError)?;
    writeln!(write_buf, "M204 P{:.1} R{:.1} T{:.1}; sets acceleration (P, T) and retract acceleration (R), mm/sec^2", settings.max_acceleration_extruding, settings.max_acceleration_retracting, settings.max_acceleration_travel).map_err(|_|SlicerErrors::FileWriteError)?;
    writeln!(
        write_buf,
        "M205 X{:.1} Y{:.1} Z{:.1} E{:.1}; sets the jerk limits, mm/sec",
        settings.max_jerk_x, settings.max_jerk_y, settings.max_jerk_z, settings.max_jerk_e
    )
    .map_err(|_| SlicerErrors::FileWriteError)?;
    writeln!(
        write_buf,
        "M205 S{:.1} T{:.1} ; sets the minimum extruding and travel feed rate, mm/sec",
        settings.minimum_feedrate_print, settings.minimum_feedrate_travel
    )
    .map_err(|_| SlicerErrors::FileWriteError)?;
    writeln!(write_buf, "{}", start).map_err(|_| SlicerErrors::FileWriteError)?;
    writeln!(write_buf, "G21 ; set units to millimeters")
        .map_err(|_| SlicerErrors::FileWriteError)?;
    writeln!(write_buf, "G90 ; use absolute Coords").map_err(|_| SlicerErrors::FileWriteError)?;
    writeln!(write_buf, "M83 ; use relative distances for extrusion")
        .map_err(|_| SlicerErrors::FileWriteError)?;

    for cmd in cmds {
        match cmd {
            Command::MoveTo { end, .. } => writeln!(write_buf, "G1 X{:.5} Y{:.5}", end.x, end.y)
                .map_err(|_| SlicerErrors::FileWriteError)?,
            Command::MoveAndExtrude {
                start,
                end,
                width,
                thickness,
            } => {
                let x_diff = end.x - start.x;
                let y_diff = end.y - start.y;
                let length = ((x_diff * x_diff) + (y_diff * y_diff)).sqrt();

                //let extrusion_width = width + (thickness * (1.0 - std::f64::consts::FRAC_PI_4));

                let extrusion_volume = (((width - thickness) * thickness)
                    + (std::f64::consts::PI * (thickness / 2.0) * (thickness / 2.0)))
                    * length;
                /*let extrusion_volume = width*thickness*length;*/

                let filament_area = (std::f64::consts::PI
                    * settings.filament.diameter
                    * settings.filament.diameter)
                    / 4.0;
                let extrude = extrusion_volume / filament_area;

                writeln!(write_buf, "G1 X{:.5} Y{:.5} E{:.5}", end.x, end.y, extrude)
                    .map_err(|_| SlicerErrors::FileWriteError)?;
            }
            Command::SetState { new_state } => {
                match &new_state.retract {
                    RetractionType::NoRetract => {
                        if let Some(speed) = new_state.movement_speed {
                            writeln!(write_buf, "G1 F{:.5}", speed * 60.0)
                                .map_err(|_| SlicerErrors::FileWriteError)?;
                        }
                        if let Some(accel) = new_state.acceleration {
                            writeln!(write_buf, "M204 S{:.1}", accel)
                                .map_err(|_| SlicerErrors::FileWriteError)?;
                        }
                    }
                    RetractionType::Retract => {
                        //retract
                        if let Some(speed) = new_state.movement_speed {
                            writeln!(write_buf, "G1 F{:.5}", speed * 60.0)
                                .map_err(|_| SlicerErrors::FileWriteError)?;
                        }
                        if let Some(accel) = new_state.acceleration {
                            writeln!(write_buf, "M204 S{:.1}", accel)
                                .map_err(|_| SlicerErrors::FileWriteError)?;
                        }

                        writeln!(
                            write_buf,
                            "G1 E{:.5} F{:.5}; Retract",
                            -settings.retract_length,
                            60.0 * settings.retract_speed,
                        )
                        .map_err(|_| SlicerErrors::FileWriteError)?;

                        writeln!(
                            write_buf,
                            "G1 Z{:.5} F{:.5}; z Lift",
                            current_z + settings.retract_lift_z,
                            60.0 * settings.speed.travel,
                        )
                        .map_err(|_| SlicerErrors::FileWriteError)?;
                    }
                    RetractionType::Unretract => {
                        //unretract
                        writeln!(write_buf, "G1 Z{:.5}; z unlift", current_z,)
                            .map_err(|_| SlicerErrors::FileWriteError)?;
                        writeln!(
                            write_buf,
                            "G1 E{:.5} F{:.5}; Unretract",
                            settings.retract_length,
                            60.0 * settings.retract_speed,
                        )
                        .map_err(|_| SlicerErrors::FileWriteError)?;

                        if let Some(speed) = new_state.movement_speed {
                            writeln!(write_buf, "G1 F{:.5}", speed * 60.0)
                                .map_err(|_| SlicerErrors::FileWriteError)?;
                        }
                        if let Some(accel) = new_state.acceleration {
                            writeln!(write_buf, "M204 S{:.1}", accel)
                                .map_err(|_| SlicerErrors::FileWriteError)?;
                        }
                    }
                    RetractionType::MoveRetract(moves) => {
                        if let Some(speed) = new_state.movement_speed {
                            writeln!(write_buf, "G1 F{:.5}", speed * 60.0)
                                .map_err(|_| SlicerErrors::FileWriteError)?;
                        }
                        if let Some(accel) = new_state.acceleration {
                            writeln!(write_buf, "M204 S{:.1}", accel)
                                .map_err(|_| SlicerErrors::FileWriteError)?;
                        }

                        for (retract_amount, end) in moves {
                            writeln!(
                                write_buf,
                                "G1 X{:.5} Y{:.5} E{:.5}; Retract with move",
                                end.x, end.y, -retract_amount
                            )
                            .map_err(|_| SlicerErrors::FileWriteError)?;
                        }

                        writeln!(
                            write_buf,
                            "G1 Z{:.5} F{:.5}; z Lift",
                            current_z + settings.retract_lift_z,
                            60.0 * settings.speed.travel,
                        )
                        .map_err(|_| SlicerErrors::FileWriteError)?;
                    }
                }

                if let Some(ext_temp) = new_state.extruder_temp {
                    writeln!(write_buf, "M104 S{:.1} ; set extruder temp", ext_temp)
                        .map_err(|_| SlicerErrors::FileWriteError)?;
                }
                if let Some(bed_temp) = new_state.bed_temp {
                    writeln!(write_buf, "M140 S{:.1} ; set bed temp", bed_temp)
                        .map_err(|_| SlicerErrors::FileWriteError)?;
                }
                if let Some(fan_speed) = new_state.fan_speed {
                    writeln!(
                        write_buf,
                        "M106 S{} ; set fan speed",
                        (2.550 * fan_speed).round() as usize
                    )
                    .map_err(|_| SlicerErrors::FileWriteError)?;
                }
            }
            Command::LayerChange { z, index } => {
                writeln!(
                    write_buf,
                    "{}",
                    convert_instructions(
                        &settings.before_layer_change_instructions,
                        current_z,
                        layer_count,
                        None,
                        current_object,
                        settings
                    )?
                )
                .map_err(|_| SlicerErrors::FileWriteError)
                .map_err(|_| SlicerErrors::FileWriteError)?;
                current_z = *z;
<<<<<<< HEAD
                layer_count = *index as u32;
                writeln!(write_buf, "G1 Z{:.5}", z)
                    .map_err(|_|SlicerErrors::FileWriteError)
                    .map_err(|_|SlicerErrors::FileWriteError)?;
=======
                layer_count = *index;
                writeln!(write_buf, "G1 Z{:.5}", z)
                    .map_err(|_| SlicerErrors::FileWriteError)
                    .map_err(|_| SlicerErrors::FileWriteError)?;
>>>>>>> ac059a7d

                writeln!(
                    write_buf,
                    "{}",
                    convert_instructions(
                        &settings.after_layer_change_instructions,
                        current_z,
                        layer_count,
                        None,
                        current_object,
                        settings
                    )?
                )
                .map_err(|_| SlicerErrors::FileWriteError)?;
            }
            Command::Delay { msec } => {
                writeln!(write_buf, "G4 P{:.5}", msec).map_err(|_| SlicerErrors::FileWriteError)?;
            }
            Command::Arc {
                start,
                end,
                center,
                clockwise,
                width,
                thickness,
            } => {
                let x_diff = end.x - start.x;
                let y_diff = end.y - start.y;
                let cord_length = ((x_diff * x_diff) + (y_diff * y_diff)).sqrt();
                let x_diff_r = end.x - center.x;
                let y_diff_r = end.y - center.y;
                let radius = ((x_diff_r * x_diff_r) + (y_diff_r * y_diff_r)).sqrt();

                //Divide the chord length by double the radius.
                let t = cord_length / (2.0 * radius);
                //println!("{}",t);
                //Find the inverse sine of the result (in radians).
                //Double the result of the inverse sine to get the central angle in radians.
                let central = t.asin() * 2.0;
                //Once you have the central angle in radians, multiply it by the radius to get the arc length.
                let extrusion_length = central * radius;

                //println!("{}",extrusion_length);
                let extrude = (4.0 * thickness * width * extrusion_length)
                    / (std::f64::consts::PI
                        * settings.filament.diameter
                        * settings.filament.diameter);
                writeln!(
                    write_buf,
                    "{} X{:.5} Y{:.5} I{:.5} J{:.5} E{:.5}",
                    if *clockwise { "G2" } else { "G3" },
                    end.x,
                    end.y,
                    center.x - start.x,
                    center.y - start.y,
                    extrude
                )
                .map_err(|_| SlicerErrors::FileWriteError)?;
            }
            Command::ChangeObject { object } => {
                let previous_object = std::mem::replace(&mut current_object, Some(*object));
                writeln!(
                    write_buf,
                    "{}",
                    convert_instructions(
                        &settings.object_change_instructions,
                        current_z,
                        layer_count,
                        previous_object,
                        current_object,
                        settings
                    )?
                )
                .map_err(|_| SlicerErrors::FileWriteError)?;
            }
            Command::NoAction => {
                panic!("Converter reached a No Action Command, Optimization Failure")
            }
        }
    }

    let end = convert_instructions(
        &settings.ending_instructions,
        current_z,
        layer_count,
        None,
        current_object,
        settings,
    )?;

    writeln!(write_buf, "{end}").map_err(|_| SlicerErrors::FileWriteError)?;

    write_buf
        .flush()
        .expect("File Closed Before CLosed. Gcode invalid.");

    Ok(())
}

fn convert_instructions(
    instructions: &str,
    current_z_height: f64,
    layer_count: u32,
    previous_object: Option<usize>,
    current_object: Option<usize>,
    settings: &Settings,
) -> Result<String, SlicerErrors> {
    let layer_settings = settings.get_layer_settings(layer_count, current_z_height);

    instructions
        .split('{')
        .enumerate()
        .map(|(index, str)| {
            //first one will not contain a }
            if index == 0 || str.is_empty() {
                Ok(String::from(str))
            } else {
                let mut split = str.split('}');
                let expression = split.next().ok_or(SlicerErrors::SettingMacroParseError {
                    sub_error: format!("Empty string"),
                })?;

                let mut response = parse_macro(
                    expression,
                    current_z_height,
                    layer_count,
                    previous_object,
                    current_object,
                    settings,
                )?;

                response += split.next().ok_or(SlicerErrors::SettingMacroParseError {
                    sub_error: format!("Missing end brace"),
                })?;

                Ok(response)
            }
        })
        .collect()
}

<<<<<<< HEAD

=======
>>>>>>> ac059a7d
fn parse_macro(
    expression: &str,
    current_z_height: f64,
    layer_count: u32,
    previous_object: Option<usize>,
    current_object: Option<usize>,
    settings: &Settings,
<<<<<<< HEAD
) -> Result<String,SlicerErrors> {
        
=======
) -> Result<String, SlicerErrors> {
>>>>>>> ac059a7d
    let layer_settings = settings.get_layer_settings(layer_count, current_z_height);

    let context: HashMapContext<DefaultNumericTypes> = context_map! {
        "curr_extruder_temp" => float layer_settings.extruder_temp,
        "bed_temp" => float layer_settings.bed_temp,
        "z_pos" => float current_z_height,
        "layer_count" => float layer_count as f64,
        "prev_obj" => float previous_object.map(|o| o  as f64).unwrap_or(-1.),
        "curr_obj" => float current_object.map(|o| o  as f64).unwrap_or(-1.),
        "exterior_inner_perimeter_speed" => float layer_settings.speed.exterior_inner_perimeter ,
        "exterior_surface_perimeter_speed" => float layer_settings.speed.exterior_surface_perimeter ,
        "interior_inner_perimeter_speed" => float layer_settings.speed.interior_inner_perimeter ,
        "interior_surface_perimeter_speed" => float layer_settings.speed.interior_surface_perimeter ,
        "infill_speed" => float layer_settings.speed.infill ,
        "solid_infill_speed" => float layer_settings.speed.solid_infill ,
        "bridge_speed" => float layer_settings.speed.bridge ,
        "travel_speed" => float layer_settings.speed.travel ,
        "support_speed" => float layer_settings.speed.support ,
        "print_size_x" => float settings.print_x ,
        "print_size_y" => float settings.print_y ,
        "print_size_z" => float settings.print_z ,

<<<<<<< HEAD
    }.map_err(|e| SlicerErrors::SettingMacroParseError { sub_error: e.to_string() })?;
    
=======
    }.unwrap(); // Do proper error handling here

>>>>>>> ac059a7d
    eval_float_with_context(expression, &context)
        .map_err(|e| SlicerErrors::SettingMacroParseError {
            sub_error: e.to_string(),
        })
        .map(|f| f.to_string())
}

#[cfg(test)]
mod tests {
    use super::*;

    #[test]
    fn parse_macro_test() {
        assert_eq!(
            parse_macro("1.5+3.0", 0.0, 0, Some(1), Some(2), &Settings::default()),
            Ok(String::from("4.5"))
        );
        assert_eq!(
            parse_macro(
                "curr_extruder_temp",
                0.0,
                0,
                Some(1),
                Some(2),
                &Settings::default()
            ),
            Ok(String::from("210"))
        );
    }

    #[test]
    fn convert_instructions_test() {
        assert_eq!(
            convert_instructions("{1.5+3.0}", 0.0, 0, Some(1), Some(2), &Settings::default()),
            Ok(String::from("4.5"))
        );
        assert_eq!(
            convert_instructions(
                "{curr_extruder_temp+3.0}",
                0.0,
                0,
                Some(1),
                Some(2),
                &Settings::default()
            ),
            Ok(String::from("213"))
        );
        assert_eq!(
            convert_instructions(
                "// temp is {curr_extruder_temp+3.0} C",
                0.0,
                0,
                Some(1),
                Some(2),
                &Settings::default()
            ),
            Ok(String::from("// temp is 213 C"))
        );        
        assert_eq!(
            convert_instructions(
                "// temp is {if(10>20,10.0,20.0)} C",
                0.0,
                0,
                Some(1),
                Some(2),
                &Settings::default()
            ),
            Ok(String::from("// temp is 20 C"))
        );
    }
}<|MERGE_RESOLUTION|>--- conflicted
+++ resolved
@@ -215,17 +215,10 @@
                 .map_err(|_| SlicerErrors::FileWriteError)
                 .map_err(|_| SlicerErrors::FileWriteError)?;
                 current_z = *z;
-<<<<<<< HEAD
                 layer_count = *index as u32;
                 writeln!(write_buf, "G1 Z{:.5}", z)
                     .map_err(|_|SlicerErrors::FileWriteError)
                     .map_err(|_|SlicerErrors::FileWriteError)?;
-=======
-                layer_count = *index;
-                writeln!(write_buf, "G1 Z{:.5}", z)
-                    .map_err(|_| SlicerErrors::FileWriteError)
-                    .map_err(|_| SlicerErrors::FileWriteError)?;
->>>>>>> ac059a7d
 
                 writeln!(
                     write_buf,
@@ -367,10 +360,6 @@
         .collect()
 }
 
-<<<<<<< HEAD
-
-=======
->>>>>>> ac059a7d
 fn parse_macro(
     expression: &str,
     current_z_height: f64,
@@ -378,12 +367,7 @@
     previous_object: Option<usize>,
     current_object: Option<usize>,
     settings: &Settings,
-<<<<<<< HEAD
 ) -> Result<String,SlicerErrors> {
-        
-=======
-) -> Result<String, SlicerErrors> {
->>>>>>> ac059a7d
     let layer_settings = settings.get_layer_settings(layer_count, current_z_height);
 
     let context: HashMapContext<DefaultNumericTypes> = context_map! {
@@ -406,13 +390,8 @@
         "print_size_y" => float settings.print_y ,
         "print_size_z" => float settings.print_z ,
 
-<<<<<<< HEAD
     }.map_err(|e| SlicerErrors::SettingMacroParseError { sub_error: e.to_string() })?;
     
-=======
-    }.unwrap(); // Do proper error handling here
-
->>>>>>> ac059a7d
     eval_float_with_context(expression, &context)
         .map_err(|e| SlicerErrors::SettingMacroParseError {
             sub_error: e.to_string(),
