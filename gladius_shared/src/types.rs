#![deny(missing_docs)]

use crate::error::SlicerErrors;
use crate::settings::{LayerSettings, Settings};
use geo::contains::Contains;
use geo::{
    Coord, LineString, MultiLineString, MultiPolygon, Polygon, SimplifyVw, SimplifyVwPreserve,
};
use itertools::Itertools;
use nalgebra::Point3;
#[cfg(feature = "json_schema_gen")]
use schemars::JsonSchema;
use serde::{Deserialize, Serialize};
use std::cmp::Ordering;
use std::fmt::{write, Display};

/// A single slice of an object containing it's current plotting status.
pub struct Slice {
    /// The slice's entire polygon. Should not be modified after creation by the slicing process.
    pub main_polygon: MultiPolygon<f64>,

    /// The slice's remaining area that needs to be processes. Passes will slowly subtract from this until finally infill will fill the space.
    pub remaining_area: MultiPolygon<f64>,

    /// The area that will be filled by support interface material.
    pub support_interface: Option<MultiPolygon<f64>>,

    /// The area that will be filled by support towers
    pub support_tower: Option<MultiPolygon<f64>>,

    /// Theses moves ares applied in order and the start of the commands for the slice.
    pub fixed_chains: Vec<MoveChain>,

    /// The move chains generaated by various passses. These chains can be reordered by the optomization process to create faster commands.
    pub chains: Vec<MoveChain>,

    /// The lower height of this slice.
    pub bottom_height: f64,

    /// The upper height of tis slice.
    pub top_height: f64,

    /// A copy of this layers settings
    pub layer_settings: LayerSettings,
}

impl Slice {
    /// Creates a slice from a specific iterator of points
    pub fn from_single_point_loop<I>(
        line: I,
        bottom_height: f64,
        top_height: f64,
        layer_count: u32,
        settings: &Settings,
    ) -> Self
    where
        I: Iterator<Item = (f64, f64)>,
    {
        let polygon = Polygon::new(LineString::from_iter(line), Vec::new());

        let layer_settings =
            settings.get_layer_settings(layer_count, (bottom_height + top_height) / 2.0);

        Slice {
            main_polygon: MultiPolygon(vec![polygon.simplify_vw_preserve(&0.01)]),
            remaining_area: MultiPolygon(vec![polygon]),
            support_interface: None,
            support_tower: None,
            fixed_chains: Vec::new(),
            chains: Vec::new(),
            bottom_height,
            top_height,
            layer_settings,
        }
    }

    /// creates a slice from  a multi line string
    pub fn from_multiple_point_loop(
        lines: MultiLineString<f64>,
        bottom_height: f64,
        top_height: f64,
        layer_count: u32,
        settings: &Settings,
    ) -> Result<Self, SlicerErrors> {
        let mut lines_and_area: Vec<(LineString<f64>, f64)> = lines
            .into_iter()
            .map(|line| {
                let area: f64 = line
                    .clone()
                    .into_points()
                    .iter()
                    .circular_tuple_windows::<(_, _)>()
                    .map(|(p1, p2)| (p1.x() + p2.x()) * (p2.y() - p1.y()))
                    .sum();
                (line, area)
            })
            .filter(|(_, area)| area.abs() > 0.0001)
            .collect();

        lines_and_area
            .sort_by(|(_l1, a1), (_l2, a2)| a2.partial_cmp(a1).expect("Areas should not be NAN"));
        let mut polygons = Vec::new();

        for (line, area) in lines_and_area {
            if area > 0.0 {
                polygons.push(Polygon::new(line, Vec::new()));
            } else {
                // counter clockwise interior polygon
                let smallest_polygon = polygons
                    .iter_mut()
                    .rev()
                    .find(|poly| poly.contains(&line.0[0]))
                    .ok_or(SlicerErrors::SliceGeneration)?;
                smallest_polygon.interiors_push(line);
            }
        }

        let multi_polygon: MultiPolygon<f64> = MultiPolygon(polygons);

        let layer_settings =
            settings.get_layer_settings(layer_count, (bottom_height + top_height) / 2.0);

        Ok(Slice {
            remaining_area: multi_polygon.simplify_vw(&0.0001),
            main_polygon: multi_polygon,
            support_interface: None,
            support_tower: None,
            chains: Vec::new(),
            fixed_chains: Vec::new(),
            bottom_height,
            top_height,
            layer_settings,
        })
    }

    /// return the reference height of the slice
    pub fn get_height(&self) -> f64 {
        (self.bottom_height + self.top_height) / 2.0
    }
}

/// Types of solid infill
#[cfg_attr(feature = "json_schema_gen", derive(JsonSchema))]
#[derive(Clone, Debug, PartialEq, Serialize, Deserialize)]
pub enum SolidInfillTypes {
    /// Back and forth lines to fill polygons, Rotating 120 degree each layer
    Rectilinear,

    /// Back and forth lines to fill polygons, rotating custom degrees each layer
    RectilinearCustom(f64),
}
impl Display for SolidInfillTypes {
    fn fmt(&self, f: &mut std::fmt::Formatter<'_>) -> std::fmt::Result {
        match self {
            SolidInfillTypes::Rectilinear => write!(f, "Rectilinear")?,
            SolidInfillTypes::RectilinearCustom(a) => write!(f, "Rectilinear({})", a)?,
        }
        Ok(())
    }
}

/// Types of partial infill
#[cfg_attr(feature = "json_schema_gen", derive(JsonSchema))]
#[derive(Clone, Debug, PartialEq, Serialize, Deserialize)]
pub enum PartialInfillTypes {
    /// Back and forth spaced lines to fill polygons
    Linear,

    /// Back and forth spaced lines to fill polygons and there perpendicular lines
    Rectilinear,

    /// Lines in 3 directions to form tessellating triangle pattern
    Triangle,

    /// Creates a 3d cube structure.
    Cubic,

    /// Creates lightning shaped infill that retracts into the print walls
    Lightning,
}

impl Display for PartialInfillTypes {
    fn fmt(&self, f: &mut std::fmt::Formatter<'_>) -> std::fmt::Result {
        match self {
            PartialInfillTypes::Linear => write!(f, "Linear")?,
            PartialInfillTypes::Rectilinear => write!(f, "Rectilinear")?,
            PartialInfillTypes::Triangle => write!(f, "Triangle")?,
            PartialInfillTypes::Cubic => write!(f, "Cubic")?,
            PartialInfillTypes::Lightning => write!(f, "Lightning")?,
        }
        Ok(())
    }
}

/// A single 3D vertex
#[derive(Default, Clone, Debug, PartialEq, Deserialize)]
#[serde(rename = "vertex")]
pub struct Vertex {
    /// X Coord
    pub x: f64,

    /// Y Coord
    pub y: f64,

    /// Z Coord
    pub z: f64,
}

impl Vertex {
    /// mul with transform in place
    pub fn mul_transform(&mut self, transform: &Transform) {
<<<<<<< HEAD
        self.x = transform.0[0][0] * self.x
            + transform.0[0][1] * self.y
            + transform.0[0][2] * self.z
            + transform.0[0][3];
        self.y = transform.0[1][0] * self.x
            + transform.0[1][1] * self.y
            + transform.0[1][2] * self.z
            + transform.0[1][3];
        self.z = transform.0[2][0] * self.x
            + transform.0[2][1] * self.y
            + transform.0[2][2] * self.z
            + transform.0[2][3];
=======
        self.x = transform.0[0][0] * self.x + transform.0[0][1] * self.y + transform.0[0][2] * self.z + transform.0[0][3];

        self.y = transform.0[1][0] * self.x + transform.0[1][1] * self.y + transform.0[1][2] * self.z + transform.0[1][3];

        self.z = transform.0[2][0] * self.x + transform.0[2][1] * self.y + transform.0[2][2] * self.z + transform.0[2][3];
>>>>>>> f5a92f42
    }
}

impl From<Vertex> for Point3<f64> {
    fn from(v: Vertex) -> Self {
        Point3::new(v.x, v.y, v.z)
    }
}

impl PartialOrd for Vertex {
    fn partial_cmp(&self, other: &Self) -> Option<Ordering> {
        if self.z != other.z {
            self.z.partial_cmp(&other.z)
        } else if self.y != other.y {
            self.y.partial_cmp(&other.y)
        } else {
            self.x.partial_cmp(&other.x)
        }
    }
}

impl Transform {
    /// create a new transform for translation
    pub const fn new_translation_transform(x: f64, y: f64, z: f64) -> Self {
        Transform([
            [1., 0., 0., x],
            [0., 1., 0., y],
            [0., 0., 1., z],
            [0., 0., 0., 1.],
        ])
    }
}

/// A object is the collection of slices for a particular model.
pub struct Object {
    /// The slices for this model sorted from lowest to highest.
    pub layers: Vec<Slice>,
}

/// The different types of input that the slicer can take.
#[derive(Serialize, Deserialize, Debug)]
pub enum InputObject {
    /// The Raw format that is the file to load and the transform to apply to it.
    Raw(String, Transform),

    /// Automatically Center and raise the model for printing
    Auto(String),

    /// Automatically Center and raise the model for printing but offset it by x and y
    AutoTranslate(String, f64, f64),
}

impl InputObject {
    /// Helper function to get the model path from the input
    pub fn get_model_path(&self) -> &str {
        match self {
            InputObject::Raw(str, _) | InputObject::Auto(str) => str,
            InputObject::AutoTranslate(str, _, _) => str,
        }
    }
}

/// 4x4 Matrix used to transform models
#[derive(Serialize, Deserialize, Debug)]
pub struct Transform(pub [[f64; 4]; 4]);

/// A triangle that contains indices to it's 3 points. Used with a Vector of Vertices.
#[derive(Default, Clone, Debug, PartialEq)]
pub struct IndexedTriangle {
    /// Array of the 3 Vertices
    pub verts: [usize; 3],
}

/// A line that contains indices to it's 2 points. Used with a Vector of Vertices.
#[derive(Default, Clone, Debug, PartialEq)]
pub struct IndexedLine {
    /// Array of the 2 Vertices
    pub verts: [usize; 2],
}

/// A move of the plotter
#[derive(Debug, PartialEq)]
pub struct Move {
    /// The end Coord of the Move. The start of the move is the previous moves end point.
    pub end: Coord<f64>,
    /// The width of plastic to extrude for this move
    pub width: f64,
    /// The type of move
    pub move_type: MoveType,
}

/// A chain of moves that should happen in order
pub struct MoveChain {
    /// Start point for the chain of moves. Needed as Moves don't contain there own start point.
    pub start_point: Coord<f64>,

    /// List of all moves in order that they must be moved
    pub moves: Vec<Move>,

    /// Indicates that chain is a loop where the start can be changed to any point
    pub is_loop: bool,
}

/// Types of Moves
#[derive(Serialize, Deserialize, Clone, Debug, PartialEq)]
pub enum MoveType {
    /// The top later of infill
    TopSolidInfill,

    /// Solid Infill
    SolidInfill,

    /// Standard Partial infill
    Infill,

    /// The exterior surface Layer of perimeters
    ExteriorSurfacePerimeter,

    /// The interior surface Layer of perimeters
    InteriorSurfacePerimeter,

    /// The exterior inner Layer of perimeters
    ExteriorInnerPerimeter,

    /// The interior inner Layer of perimeters
    InteriorInnerPerimeter,

    /// A bridge over open air
    Bridging,

    /// Support towers and interface
    Support,

    /// Standard travel moves without extrusion
    Travel,
}

/// The intermediate representation of the commands to send to the printer.
/// The commands will be optimized organized and converted into the output expected ( for example `GCode`)
#[derive(Serialize, Deserialize, Clone, Debug, PartialEq)]
pub enum Command {
    /// Move to a specific location without extrusion
    MoveTo {
        /// The end point of the move
        end: Coord<f64>,
    },
    /// Move to a location while extruding plastic
    MoveAndExtrude {
        /// Start point of the move
        start: Coord<f64>,

        /// End point of the move
        end: Coord<f64>,

        /// The height thickness of the move
        thickness: f64,

        /// The extrusion width
        width: f64,
    },

    /// Change the layer height
    LayerChange {
        /// The height the print head should move to
        z: f64,

        /// The layer index of this move
        index: usize,
    },

    /// Sets the System state to the new values
    SetState {
        /// The new state to change into
        new_state: StateChange,
    },

    /// A fixed duration delay
    Delay {
        /// Number of milliseconds to delay
        msec: u64,
    },

    /// An arc move of the extruder
    Arc {
        /// Start point of the arc
        start: Coord<f64>,

        /// End point of the arc
        end: Coord<f64>,

        /// The center point that the arc keeps equidistant from
        center: Coord<f64>,

        /// Whether the arc is clockwise or anticlockwise
        clockwise: bool,

        /// Thickness of the arc, the height
        thickness: f64,

        /// The width of the extrusion
        width: f64,
    },

    /// Change the object that is being printed
    ChangeObject {
        /// The index of the new object being changed to
        object: usize,
    },
    /// Used in optimization , should be optimized out
    NoAction,
}

/// A change in the state of the printer. all fields are optional and should only be set when the state is changing.
#[derive(Serialize, Deserialize, Debug, Default, Clone, PartialEq)]
pub enum RetractionType {
    /// No retract
    #[default]
    NoRetract,

    /// Unretract
    Unretract,

    /// Standard Retract without Move
    Retract,

    /// Move while retracting
    /// Vector of (retraction amount, points to travel to)
    MoveRetract(Vec<(f64, Coord<f64>)>),
}

impl RetractionType {
    /// Returns the retraction type of self or if it's no retraction the other retraction type
    /// See Options or function
    #[must_use]
    pub fn or(self, rtb: RetractionType) -> RetractionType {
        match self {
            RetractionType::NoRetract => rtb,
            RetractionType::Unretract => RetractionType::Unretract,
            RetractionType::Retract => RetractionType::Retract,
            RetractionType::MoveRetract(m) => RetractionType::MoveRetract(m),
        }
    }
}

/// A change in the state of the printer. all fields are optional and should only be set when the state is changing.
#[derive(Serialize, Deserialize, Debug, Clone, Default, PartialEq)]
pub struct StateChange {
    /// The temperature of the current extruder
    pub extruder_temp: Option<f64>,

    /// The temperature of the printing bed
    pub bed_temp: Option<f64>,

    /// The speed of the fan
    pub fan_speed: Option<f64>,

    /// The speed of the fan
    pub aux_fan_speed: Option<f64>,

    /// The speed movement commands are performed at
    pub movement_speed: Option<f64>,

    /// The acceleration that movement commands are performed at
    pub acceleration: Option<f64>,

    /// Whether the filament is retracted
    pub retract: RetractionType,
}

impl StateChange {
    /// Change the current state to the new state and return the differences between the 2 states
    #[must_use]
    pub fn state_diff(&mut self, new_state: &StateChange) -> StateChange {
        StateChange {
            extruder_temp: {
                if self.extruder_temp == new_state.extruder_temp {
                    None
                } else {
                    self.extruder_temp = new_state.extruder_temp.or(self.extruder_temp);
                    new_state.extruder_temp
                }
            },
            bed_temp: {
                if self.bed_temp == new_state.bed_temp {
                    None
                } else {
                    self.bed_temp = new_state.bed_temp.or(self.bed_temp);
                    new_state.bed_temp
                }
            },
            fan_speed: {
                if self.fan_speed == new_state.fan_speed {
                    None
                } else {
                    self.fan_speed = new_state.fan_speed.or(self.fan_speed);
                    new_state.fan_speed
                }
            },
            aux_fan_speed: {
                if self.aux_fan_speed == new_state.aux_fan_speed {
                    None
                } else {
                    self.aux_fan_speed = new_state.aux_fan_speed.or(self.aux_fan_speed);
                    new_state.aux_fan_speed
                }
            },
            movement_speed: {
                if self.movement_speed == new_state.movement_speed {
                    None
                } else {
                    self.movement_speed = new_state.movement_speed.or(self.movement_speed);
                    new_state.movement_speed
                }
            },
            acceleration: {
                if self.acceleration == new_state.acceleration {
                    None
                } else {
                    self.acceleration = new_state.acceleration.or(self.acceleration);
                    new_state.acceleration
                }
            },
            retract: {
                if self.retract == new_state.retract {
                    RetractionType::NoRetract
                } else if let RetractionType::MoveRetract(_m) = &self.retract {
                    if new_state.retract == RetractionType::Retract {
                        RetractionType::NoRetract
                    } else {
                        self.retract = new_state.retract.clone().or(self.retract.clone());
                        new_state.retract.clone()
                    }
                } else {
                    self.retract = new_state.retract.clone().or(self.retract.clone());
                    new_state.retract.clone()
                }
            },
        }
    }

    /// Combine the 2 state changes into one, prioritizing the new state if both contain a file
    #[must_use]
    pub fn combine(&self, new_state: &StateChange) -> StateChange {
        StateChange {
            extruder_temp: { new_state.extruder_temp.or(self.extruder_temp) },
            bed_temp: { new_state.bed_temp.or(self.bed_temp) },
            fan_speed: { new_state.fan_speed.or(self.fan_speed) },
            aux_fan_speed: { new_state.fan_speed.or(self.aux_fan_speed) },
            movement_speed: { new_state.movement_speed.or(self.movement_speed) },
            acceleration: { new_state.acceleration.or(self.acceleration) },
            retract: { new_state.retract.clone().or(self.retract.clone()) },
        }
    }
}

impl MoveChain {
    /// Convert a move chain into a list of commands
    pub fn create_commands(self, settings: &LayerSettings, thickness: f64) -> Vec<Command> {
        let mut cmds = Vec::new();
        let mut current_type: Option<MoveType> = None;
        let mut current_loc = self.start_point;

        for m in self.moves {
            if Some(&m.move_type) != current_type.as_ref() {
                match m.move_type {
                    MoveType::TopSolidInfill => {
                        cmds.push(Command::SetState {
                            new_state: StateChange {
                                bed_temp: None,
                                extruder_temp: None,
                                fan_speed: None,
                                aux_fan_speed: None,
                                movement_speed: Some(settings.speed.solid_top_infill),
                                acceleration: Some(settings.acceleration.solid_top_infill),
                                retract: RetractionType::Unretract,
                            },
                        });
                    }
                    MoveType::SolidInfill => {
                        cmds.push(Command::SetState {
                            new_state: StateChange {
                                bed_temp: None,
                                extruder_temp: None,
                                fan_speed: None,
                                aux_fan_speed: None,
                                movement_speed: Some(settings.speed.solid_infill),
                                acceleration: Some(settings.acceleration.solid_infill),
                                retract: RetractionType::Unretract,
                            },
                        });
                    }
                    MoveType::Infill => {
                        cmds.push(Command::SetState {
                            new_state: StateChange {
                                bed_temp: None,
                                extruder_temp: None,
                                fan_speed: None,
                                aux_fan_speed: None,
                                movement_speed: Some(settings.speed.infill),
                                acceleration: Some(settings.acceleration.infill),
                                retract: RetractionType::Unretract,
                            },
                        });
                    }
                    MoveType::Bridging => {
                        cmds.push(Command::SetState {
                            new_state: StateChange {
                                bed_temp: None,
                                extruder_temp: None,
                                fan_speed: Some(100.0),
                                aux_fan_speed: None,
                                movement_speed: Some(settings.speed.bridge),
                                acceleration: Some(settings.acceleration.bridge),
                                retract: RetractionType::Unretract,
                            },
                        });
                    }
                    MoveType::ExteriorSurfacePerimeter => {
                        cmds.push(Command::SetState {
                            new_state: StateChange {
                                bed_temp: None,
                                extruder_temp: None,
                                fan_speed: None,
                                aux_fan_speed: None,
                                movement_speed: Some(settings.speed.exterior_surface_perimeter),
                                acceleration: Some(
                                    settings.acceleration.exterior_surface_perimeter,
                                ),
                                retract: RetractionType::Unretract,
                            },
                        });
                    }
                    MoveType::ExteriorInnerPerimeter => {
                        cmds.push(Command::SetState {
                            new_state: StateChange {
                                bed_temp: None,
                                extruder_temp: None,
                                fan_speed: None,
                                aux_fan_speed: None,
                                movement_speed: Some(settings.speed.exterior_inner_perimeter),
                                acceleration: Some(settings.acceleration.exterior_inner_perimeter),
                                retract: RetractionType::Unretract,
                            },
                        });
                    }
                    MoveType::InteriorSurfacePerimeter => {
                        cmds.push(Command::SetState {
                            new_state: StateChange {
                                bed_temp: None,
                                extruder_temp: None,
                                fan_speed: None,
                                aux_fan_speed: None,
                                movement_speed: Some(settings.speed.interior_surface_perimeter),
                                acceleration: Some(
                                    settings.acceleration.interior_surface_perimeter,
                                ),
                                retract: RetractionType::Unretract,
                            },
                        });
                    }
                    MoveType::InteriorInnerPerimeter => {
                        cmds.push(Command::SetState {
                            new_state: StateChange {
                                bed_temp: None,
                                extruder_temp: None,
                                fan_speed: None,
                                aux_fan_speed: None,
                                movement_speed: Some(settings.speed.interior_inner_perimeter),
                                acceleration: Some(settings.acceleration.interior_inner_perimeter),
                                retract: RetractionType::Unretract,
                            },
                        });
                    }
                    MoveType::Support => {
                        cmds.push(Command::SetState {
                            new_state: StateChange {
                                bed_temp: None,
                                extruder_temp: None,
                                fan_speed: None,
                                aux_fan_speed: None,
                                movement_speed: Some(settings.speed.support),
                                acceleration: Some(settings.acceleration.support),
                                retract: RetractionType::Unretract,
                            },
                        });
                    }
                    MoveType::Travel => {
                        cmds.push(Command::SetState {
                            new_state: StateChange {
                                bed_temp: None,
                                extruder_temp: None,
                                fan_speed: None,
                                aux_fan_speed: None,
                                movement_speed: Some(settings.speed.travel),
                                acceleration: Some(settings.acceleration.travel),
                                retract: RetractionType::Retract,
                            },
                        });
                    }
                }
                current_type = Some(m.move_type);
            }

            if current_type == Some(MoveType::Travel) {
                cmds.push(Command::MoveTo { end: m.end });
                current_loc = m.end;
            } else {
                cmds.push(Command::MoveAndExtrude {
                    start: current_loc,
                    end: m.end,
                    thickness,
                    width: m.width,
                });
                current_loc = m.end;
            }
        }

        cmds
    }

    /// Rotate all moves in the movechain by a specific angle in radians.
    pub fn rotate(&mut self, angle: f64) {
        let cos_a = angle.cos();
        let sin_a = angle.sin();

        for m in &mut self.moves {
            let nx = m.end.x * cos_a - m.end.y * sin_a;
            let ny = m.end.x * sin_a + m.end.y * cos_a;
            m.end.x = nx;
            m.end.y = ny;
        }
        let nx = self.start_point.x * cos_a - self.start_point.y * sin_a;
        let ny = self.start_point.x * sin_a + self.start_point.y * cos_a;

        self.start_point.x = nx;
        self.start_point.y = ny;
    }
}

/// Calculated values about an entire print
#[derive(Serialize, Deserialize, Debug)]
pub struct CalculatedValues {
    /// Total plastic used by the print in mm^3
    pub plastic_volume: f64,

    /// Total plastic used by the print in grams
    pub plastic_weight: f64,

    /// Total plastic used by the print in mm of filament
    pub plastic_length: f64,

    /// Total time to print in seconds
    pub total_time: f64,
}

impl CalculatedValues {
    /// Returns total time converted to hours, minutes, seconds, and remaining fractional seconds
    #[must_use]
    pub fn get_hours_minutes_seconds_fract_time(&self) -> (usize, usize, usize, f64) {
        let total_time = self.total_time.floor() as usize;

        let fract = self.total_time - total_time as f64;
        (
            total_time / 3600,
            (total_time % 3600) / 60,
            total_time % 60,
            fract,
        )
    }
}<|MERGE_RESOLUTION|>--- conflicted
+++ resolved
@@ -209,7 +209,6 @@
 impl Vertex {
     /// mul with transform in place
     pub fn mul_transform(&mut self, transform: &Transform) {
-<<<<<<< HEAD
         self.x = transform.0[0][0] * self.x
             + transform.0[0][1] * self.y
             + transform.0[0][2] * self.z
@@ -222,13 +221,6 @@
             + transform.0[2][1] * self.y
             + transform.0[2][2] * self.z
             + transform.0[2][3];
-=======
-        self.x = transform.0[0][0] * self.x + transform.0[0][1] * self.y + transform.0[0][2] * self.z + transform.0[0][3];
-
-        self.y = transform.0[1][0] * self.x + transform.0[1][1] * self.y + transform.0[1][2] * self.z + transform.0[1][3];
-
-        self.z = transform.0[2][0] * self.x + transform.0[2][1] * self.y + transform.0[2][2] * self.z + transform.0[2][3];
->>>>>>> f5a92f42
     }
 }
 
