--- conflicted
+++ resolved
@@ -1,6 +1,6 @@
 [package]
 name = "gladius_shared"
-version = "0.1.1"
+version = "0.4.0"
 edition = "2021"
 
 # See more keys and their definitions at https://doc.rust-lang.org/cargo/reference/manifest.html
@@ -10,16 +10,10 @@
 
 nom_stl = "0.2.2"
 serde = { version = "1.0", features = ["derive"] }
-<<<<<<< HEAD
+
 serde-xml-rs = "0.6"
-geo = "0.28"
+geo = {version = "0.28.0", features = ["use-serde"]}
 nalgebra = "0.33"
 deser-hjson = "2.2"
-=======
-serde-xml-rs = "0.5.1"
-geo = {version = "0.18.0", features = ["use-serde"]}
-nalgebra = "0.27.1"
-deser-hjson = "1.0.2"
->>>>>>> 65fdee44
 serde_json = "1.0.74"
 itertools = "0.13"