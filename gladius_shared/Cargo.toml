--- conflicted
+++ resolved
@@ -21,11 +21,8 @@
 itertools = "0.13"
 gladius_proc_macros = { path = "./gladius_proc_macros" }
 
-<<<<<<< HEAD
+# json schema gen
+schemars = { version = "1.0.0-alpha.15", git = "https://github.com/TimTheBig/schemars.git" , features = ["geo028"], optional = true }
 geo-validity-check = "0.1.0"
 
-log = "0.4.22"
-=======
-# json schema gen
-schemars = { version = "1.0.0-alpha.15", git = "https://github.com/TimTheBig/schemars.git" , features = ["geo028"], optional = true }
->>>>>>> f5a92f42
+log = "0.4.22"