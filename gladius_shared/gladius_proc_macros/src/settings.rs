use quote::{quote, ToTokens};
use syn::{parse_macro_input, DataStruct, DeriveInput};

pub fn derive_proc_macro_impl(input: proc_macro::TokenStream) -> proc_macro::TokenStream {
    let DeriveInput {
        ident: struct_name_ident,
        data,
        ..
    }: DeriveInput = parse_macro_input!(input as DeriveInput);

    // Only generate code for struct.
    if let syn::Data::Struct(data_struct) =  data {
        //get the class name Partial{struct name}
        let partial_settings_struct_name = proc_macro2::Ident::new(&(String::from("Partial") + &struct_name_ident.to_string()), struct_name_ident.span());

        let partial_settings_struct_content = transform_fields_into_partial_struct_fields(&data_struct);
        let combine_function = transform_fields_into_combine_function(&data_struct);
        let try_from_internals = transform_fields_into_try_from_internals(&data_struct);
        let from_internals = transform_fields_into_from_internals(&data_struct);
        let names_and_types = transform_fields_into_names_and_types(&data_struct);

      quote! {

        // Make PartialSettings struct
        // each field  gets an entry
        // field : Option<Type> 
        // if labeled optional or merge use ( must be an option if optional already)
        // field : Type
        #[derive(Serialize, Deserialize, Debug,Clone,Default)]
        /// Partial Version of the struct #struct_name_ident
        pub struct #partial_settings_struct_name{

            #partial_settings_struct_content

        }

        // create the combine function
        // each field  gets an entry
        // field: self.field.or(other.field),
        // if labeled merge ( merge is a trait that allows for custom merging)
        // field: self.field.merge(other.field),

        impl Combine for #partial_settings_struct_name{
            #combine_function
        }

        impl TryFrom<#partial_settings_struct_name> for  #struct_name_ident {
            type Error = PartialConvertError;

            fn try_from(value: #partial_settings_struct_name) -> Result<#struct_name_ident, PartialConvertError> {
                Ok(#struct_name_ident {
                    #try_from_internals
                })
            }
        }

        impl  #struct_name_ident{
            fn get_names_and_types() -> Vec<(String,String)>{
                #names_and_types
            }
        }
<<<<<<< HEAD

        impl From<#struct_name_ident> for  #partial_settings_struct_name {
            fn from(value: #struct_name_ident) -> Self {
                #partial_settings_struct_name {
                    #from_internals
                }
            }
        }


      }

=======
>>>>>>> d55bd95e
    }
    } else {
        quote! {}
    }
    .into()
}

// Make PartialSettings struct
// each field  gets an entry
// field : Option<Type>
// if labeled optional or merge use ( must be an option if optional already)
// field : Type

fn transform_fields_into_partial_struct_fields(
    data_struct: &DataStruct,
) -> proc_macro2::TokenStream {
    match data_struct.fields {
        syn::Fields::Named(ref fields) => {
            let props_ts_iter = fields.named.iter().map(|named_field| {
                let field_ident = named_field.ident.as_ref().unwrap();
                let type_ident_original = &named_field.ty;

                let mut optional = false;
                let mut recursive_type_opt = None;

                for attribute in &named_field.attrs {
                    if attribute.path().is_ident("Optional") {
                        optional = true;
                    }
                    if attribute.path().is_ident("Recursive") {
                        recursive_type_opt = Some(attribute.parse_args::<syn::Type>().unwrap());
                    }
                }

                if optional {
                    quote! {
                        #field_ident : #type_ident_original,
                    }
                } else if let Some(recursive_type) = recursive_type_opt {
                    quote! {
                        #field_ident : Option<#recursive_type>,
                    }
                } else {
                    quote! {
                        #field_ident : Option<#type_ident_original>,
                    }
                }
            });
            // Unwrap iterator into a [proc_macro2::TokenStream].
            quote! {
                #(#props_ts_iter)*
            }
        }
        _ => quote! {},
    }
}

// create the combine function
// each field  gets an entry
// field: self.field.or(other.field),
// if labeled combine ( combine is a trait that allows for custom combining)
// field: self.field.merge(other.field),
fn transform_fields_into_combine_function(data_struct: &DataStruct) -> proc_macro2::TokenStream {
    match data_struct.fields {
        syn::Fields::Named(ref fields) => {
            let props_ts_iter = fields.named.iter().map(|named_field| {
                let field_ident = named_field.ident.as_ref().unwrap();
                quote! {
                    self.#field_ident.combine(other.#field_ident);
                }
            });
            // Unwrap iterator into a [proc_macro2::TokenStream].
            quote! {
                fn combine(&mut self, mut other: Self) {
                    #(#props_ts_iter)*
                }

            }
        }
        _ => quote! {},
    }
}

fn transform_fields_into_try_from_internals(data_struct: &DataStruct) -> proc_macro2::TokenStream {
    match data_struct.fields {
        syn::Fields::Named(ref fields) => {
            let props_ts_iter = fields
                .named
                .iter()
                .map(|named_field| {
                    let field_ident = named_field.ident.as_ref().unwrap();
                    let type_ident_original = &named_field.ty;

<<<<<<< HEAD
                    let field_ident_str = named_field.ident.as_ref().unwrap().to_string();
                    
                    
=======

>>>>>>> d55bd95e
                    let mut optional = false;
                    let mut allow = false;
                    let mut recursive_type_opt = None;

                    for attribute in &named_field.attrs {
                        if attribute.path().is_ident("Optional") {
                            optional = true;
                        }
                        if attribute.path().is_ident("Recursive") {
                            recursive_type_opt = Some(attribute.parse_args::<syn::Type>().unwrap());
                        }
                        if attribute.path().is_ident("AllowDefault") {
                            allow =true;
                        }
                    }

                    if optional {
                        quote! {
                            #field_ident: value.#field_ident,
                        }
                    } else if recursive_type_opt.is_some() {

                        if allow {
                            quote! {

                                #field_ident: #type_ident_original::try_from(value.#field_ident.unwrap_or_default())
                                    .map_err(|err| PartialConvertError(  #field_ident_str.to_string() + &err.0 ))?,
                            }
                        } else {
                            quote! {
                                #field_ident: #type_ident_original::try_from(
                                    value
                                        .#field_ident
                                        .ok_or(
                                            PartialConvertError(  #field_ident_str.to_string())
                                        )?
                                    )
                                    .map_err(|err| PartialConvertError(  #field_ident_str.to_string() + &err.0 ))?,
                            }
                        }
                    }
                    else if allow {
                        quote! {
                            #field_ident: value.#field_ident.unwrap_or_default(),
                        }
                    }
                    else{
<<<<<<< HEAD
                        quote! { 
                            #field_ident: value.#field_ident.ok_or(PartialConvertError(#field_ident_str.to_string()))?,
                        }
                    }


                
                });
                  // Unwrap iterator into a [proc_macro2::TokenStream].
            quote! {

                 #(#props_ts_iter)*
                
            }
        }
    _ => quote! {},
    }

}

fn transform_fields_into_from_internals( data_struct: &DataStruct) -> proc_macro2::TokenStream{

    match data_struct.fields {
        syn::Fields::Named(ref fields) => {
            let props_ts_iter = fields
                .named
                .iter()
                .map(|named_field| {
                    let field_ident = named_field.ident.as_ref().unwrap();
                    
                    
                    let mut optional = false;
                    let mut recursive_type_opt = None;

                    for attribute in &named_field.attrs {
                        if attribute.path().is_ident("Optional") {
                            optional = true;
                        }
                        
                        if attribute.path().is_ident("Recursive") {
                            recursive_type_opt = Some(attribute.parse_args::<syn::Type>().unwrap());
                        }
                    }
                

                    if optional {
                        quote! { 
                            #field_ident: value.#field_ident,
                        }
                        
                    }else if let Some(recursive_type) = recursive_type_opt {

                        quote! { 
                            #field_ident : Some(#recursive_type::from(value.#field_ident)),
                        }
                    }else {
                        quote! { 
                            #field_ident: Some(value.#field_ident),
                        }
                    }
                    


                
=======
                        quote! {
                            #field_ident: value.#field_ident.ok_or(PartialConvertError("#field_ident".to_string()))?,
                        }
                    }
>>>>>>> d55bd95e
                });
            // Unwrap iterator into a [proc_macro2::TokenStream].
            quote! {

                 #(#props_ts_iter)*

            }
        }
        _ => quote! {},
    }
}

fn transform_fields_into_names_and_types(data_struct: &DataStruct) -> proc_macro2::TokenStream {
    match data_struct.fields {
        syn::Fields::Named(ref fields) => {
            let props_ts_iter = fields.named.iter().map(|named_field| {
                let field_ident = named_field.ident.as_ref().unwrap().to_string();
                let type_ident_original = &named_field.ty.to_token_stream().to_string();
                quote! {
                   ( #field_ident.to_string(), #type_ident_original.to_string()),
                }
            });
            // Unwrap iterator into a [proc_macro2::TokenStream].
            quote! {

                vec![
                    #(#props_ts_iter)*
                ]


            }
        }
        _ => quote! {},
    }
}<|MERGE_RESOLUTION|>--- conflicted
+++ resolved
@@ -59,7 +59,7 @@
                 #names_and_types
             }
         }
-<<<<<<< HEAD
+
 
         impl From<#struct_name_ident> for  #partial_settings_struct_name {
             fn from(value: #struct_name_ident) -> Self {
@@ -72,9 +72,6 @@
 
       }
 
-=======
->>>>>>> d55bd95e
-    }
     } else {
         quote! {}
     }
@@ -167,13 +164,9 @@
                     let field_ident = named_field.ident.as_ref().unwrap();
                     let type_ident_original = &named_field.ty;
 
-<<<<<<< HEAD
+
                     let field_ident_str = named_field.ident.as_ref().unwrap().to_string();
-                    
-                    
-=======
-
->>>>>>> d55bd95e
+
                     let mut optional = false;
                     let mut allow = false;
                     let mut recursive_type_opt = None;
@@ -221,25 +214,21 @@
                         }
                     }
                     else{
-<<<<<<< HEAD
                         quote! { 
                             #field_ident: value.#field_ident.ok_or(PartialConvertError(#field_ident_str.to_string()))?,
-                        }
-                    }
-
-
-                
+
+                        }
+                    }
                 });
-                  // Unwrap iterator into a [proc_macro2::TokenStream].
+            // Unwrap iterator into a [proc_macro2::TokenStream].
             quote! {
 
                  #(#props_ts_iter)*
-                
-            }
-        }
-    _ => quote! {},
-    }
-
+
+            }
+        }
+        _ => quote! {},
+    }
 }
 
 fn transform_fields_into_from_internals( data_struct: &DataStruct) -> proc_macro2::TokenStream{
@@ -286,23 +275,19 @@
 
 
                 
-=======
-                        quote! {
-                            #field_ident: value.#field_ident.ok_or(PartialConvertError("#field_ident".to_string()))?,
-                        }
-                    }
->>>>>>> d55bd95e
                 });
-            // Unwrap iterator into a [proc_macro2::TokenStream].
+                  // Unwrap iterator into a [proc_macro2::TokenStream].
             quote! {
 
                  #(#props_ts_iter)*
-
-            }
-        }
-        _ => quote! {},
-    }
-}
+                
+            }
+        }
+    _ => quote! {},
+    }
+
+}
+
 
 fn transform_fields_into_names_and_types(data_struct: &DataStruct) -> proc_macro2::TokenStream {
     match data_struct.fields {
